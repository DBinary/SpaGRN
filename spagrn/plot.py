#!/usr/bin/env python
# -*- coding: utf-8 -*-
"""
@file: regulatory_network.py
@time: 2023/Jan/08
@description: inference gene regulatory networks
@author: Yao LI
@email: liyao1@genomics.cn
@last modified by: Yao LI

change log:
    2023/01/08 init
"""

# python core modules

# third party modules
import anndata
import pandas as pd
import numpy as np
import scanpy as sc
import seaborn as sns
import matplotlib.pyplot as plt
from pyscenic.rss import regulon_specificity_scores
import matplotlib as mpl

mpl.rcParams['pdf.fonttype'] = 42
mpl.rcParams['ps.fonttype'] = 42
mpl.rcParams['svg.fonttype'] = 'none'
mpl.rcParams["ytick.labelright"] = True
mpl.rcParams["ytick.labelleft"] = False

# modules in self project


################################################
#                                              #
#        Plot Gene Regulatory Networks         #
#                                              #
################################################
COLORS = [
    '#d60000', '#e2afaf', '#018700', '#a17569', '#e6a500', '#004b00',
    '#6b004f', '#573b00', '#005659', '#5e7b87', '#0000dd', '#00acc6',
    '#bcb6ff', '#bf03b8', '#645472', '#790000', '#0774d8', '#729a7c',
    '#8287ff', '#ff7ed1', '#8e7b01', '#9e4b00', '#8eba00', '#a57bb8',
    '#5901a3', '#8c3bff', '#a03a52', '#a1c8c8', '#f2007b', '#ff7752',
    '#bac389', '#15e18c', '#60383b', '#546744', '#380000', '#e252ff',
]


# dotplot method for anndata
def dotplot_anndata(data: anndata.AnnData,
                    gene_names: list,
                    cluster_label: str,
                    save: bool = True,
                    **kwargs):
    """
    create a dotplot for Anndata object.
    a dotplot contains percent (of cells that) expressed (the genes) and average expression (of genes).

    :param data: gene data
    :param gene_names: interested gene names
    :param cluster_label: label of clustering output
    :param save: if save plot into a file
    :param kwargs: features Input vector of features, or named list of feature vectors
    if feature-grouped panels are desired
    :return: plt axe object
    """
    if isinstance(data, anndata.AnnData):
        return sc.pl.dotplot(data, var_names=gene_names, groupby=cluster_label, save=save, **kwargs)


def plot_2d_reg(data: anndata.AnnData,
                pos_label,
                auc_mtx,
                reg_name: str,
                fn: str,
                **kwargs):
    """
    Plot genes of one regulon on a 2D map
    :param pos_label:
    :param data:
    :param auc_mtx:
    :param reg_name:
    :param fn:
    :return:
    """
    if '(+)' not in reg_name:
        reg_name = reg_name + '(+)'

    cell_coor = data.obsm[pos_label]
    auc_zscore = cal_zscore(auc_mtx)
    # prepare plotting data
    sub_zscore = auc_zscore[reg_name]
    # sort data points by zscore (low to high), because first dot will be covered by latter dots
    zorder = np.argsort(sub_zscore.values)
    # plot cell/bin dot, x y coor
    sc = plt.scatter(cell_coor[:, 0][zorder],
                     cell_coor[:, 1][zorder],
                     c=sub_zscore.iloc[zorder],
                     marker='.',
                     edgecolors='none',
                     cmap='plasma',
                     lw=0,
                     **kwargs)
    plt.axis("equal")
    plt.box(False)
    plt.axis('off')
    plt.colorbar(sc, shrink=0.35)
    plt.savefig(fn, format='pdf')
    plt.close()


def plot_3d_reg(data: anndata.AnnData,
                pos_label,
                auc_mtx,
                reg_name: str,
                fn: str,
                view_vertical=222,
                view_horizontal=-80,
                show_bg=False,
                xscale=1,
                yscale=1,
                zscale=1,
                **kwargs):
    """
    Plot genes of one regulon on a 3D map
    :param pos_label:
    :param data:
    :param auc_mtx:
    :param reg_name:
    :param fn:
    :param view_vertical: vertical angle to view to the 3D object
    :param view_horizontal: horizontal angle to view the 3D object
    :param show_bg: if show background
    :param xscale:
    :param yscale:
    :param zscale:
    :return:

    Example:
        plot_3d_reg(data, 'spatial', auc_mtx, 'Zfp354c', view_vertical=30, view_horizontal=-30)
    """
    reg_name = f'reg_name(+)' if '(+)' not in reg_name else reg_name

    # prepare plotting data
    cell_coor = data.obsm[pos_label]
    #auc_zscore = cal_zscore(auc_mtx)
    #sub_zscore = auc_zscore[reg_name]
    sub_zscore = auc_mtx[reg_name]

    from mpl_toolkits.mplot3d import Axes3D
    fig = plt.figure()
    ax = Axes3D(fig)
    sc = ax.scatter(cell_coor[:, 0],
                    cell_coor[:, 1],
                    cell_coor[:, 2],
                    c=sub_zscore,
                    marker='.',
                    edgecolors='none',
                    cmap='plasma',
                    lw=0, **kwargs)
    # set view angle
    ax.view_init(view_vertical, view_horizontal)
    # scale axis
    xlen = cell_coor[:, 0].max() - cell_coor[:, 0].min()
    ylen = cell_coor[:, 1].max() - cell_coor[:, 1].min()
    zlen = cell_coor[:, 2].max() - cell_coor[:, 2].min()
    _xscale = xscale
    _yscale = ylen / xlen * yscale
    _zscale = zlen / xlen * zscale
    ax.get_proj = lambda: np.dot(Axes3D.get_proj(ax), np.diag([_xscale, _yscale, _zscale, 1]))

    if not show_bg:
        plt.box(False)
        plt.axis('off')
    plt.colorbar(sc, shrink=0.35)
    plt.savefig(fn)
    plt.close()


def plot_3d_tf(data: anndata.AnnData,
                pos_label,
                auc_mtx,
                reg_name: str,
                fn: str,
                view_vertical=222,
                view_horizontal=-80,
                show_bg=False,
                xscale=1,
                yscale=1,
                zscale=1,
                **kwargs):
    """
    Plot genes of one regulon on a 3D map
    :param pos_label:
    :param data:
    :param auc_mtx:
    :param reg_name:
    :param fn:
    :param view_vertical: vertical angle to view to the 3D object
    :param view_horizontal: horizontal angle to view the 3D object
    :param show_bg: if show background
    :param xscale:
    :param yscale:
    :param zscale:
    :return:

    Example:
        plot_3d_reg(data, 'spatial', auc_mtx, 'Zfp354c', view_vertical=30, view_horizontal=-30)
    """
    if '(+)' not in reg_name:
        reg_name = reg_name + '(+)'

    # prepare plotting data
    cell_coor = data.obsm[pos_label]
    auc_zscore = cal_zscore(auc_mtx)
    sub_zscore = auc_zscore[reg_name]

    from mpl_toolkits.mplot3d import Axes3D
    fig = plt.figure()
    ax = Axes3D(fig)
    sc = ax.scatter(cell_coor[:, 0],
                    cell_coor[:, 1],
                    cell_coor[:, 2],
                    c=sub_zscore,
                    marker='.',
                    edgecolors='none',
                    cmap='plasma',
                    lw=0, **kwargs)
    # set view angle
    ax.view_init(view_vertical, view_horizontal)
    # scale axis
    xlen = cell_coor[:, 0].max() - cell_coor[:, 0].min()
    ylen = cell_coor[:, 1].max() - cell_coor[:, 1].min()
    zlen = cell_coor[:, 2].max() - cell_coor[:, 2].min()
    _xscale = xscale
    _yscale = ylen / xlen * yscale
    _zscale = zlen / xlen * zscale
    ax.get_proj = lambda: np.dot(Axes3D.get_proj(ax), np.diag([_xscale, _yscale, _zscale, 1]))

    if not show_bg:
        plt.box(False)
        plt.axis('off')
    plt.colorbar(sc, shrink=0.35)
    plt.savefig(fn)
    plt.close()


def plot_3d_web(data, auc_mtx, reg_name, prefix='', zscale=1, xscale=1, yscale=1):
    """

    :param data:
    :param auc_mtx:
    :param reg_name:
    :param prefix:
    :param zscale:
    :param xscale:
    :param yscale:
    :return:
    """
    coor = data.obsm['spatial_regis']

    #import plotly.express as px
    import plotly.graph_objects as go
    from plotly.subplots import make_subplots

    # auc_zscore = cal_zscore(auc_mtx)
    # sub_zscore = auc_zscore[reg_name]
    sub_zscore = auc_mtx[reg_name]
    fig = make_subplots(rows=1, cols=1,
                        specs=[[{'type': 'scene'}]],
                        subplot_titles=('regulon'),
                        )
    cell = go.Scatter3d(
        x=coor[:, 0],
        y=coor[:, 1],
        z=coor[:, 2],
        mode='markers',
        marker=dict(
            size=2,
            color=sub_zscore,
            opacity=1,
            colorbar=dict(thickness=20)
        ),
        legendgroup='cell',
        showlegend=True,
    )
    fig.add_trace(cell, row=1, col=1)
    axis = dict(
        showbackground=False,
        showline=True,
        zeroline=False,
        showgrid=True,
        showticklabels=False,
        title='',
    )
    fig.update_layout(
        margin=dict(l=10, r=10, b=0, t=0),
        # legend=set(obs[cluster_label]),
        showlegend=True,
        scene=dict(
            aspectmode='data',
            xaxis=axis,
            yaxis=axis,
            zaxis=axis,
        ),
        paper_bgcolor='rgba(0, 0, 0, 1)',
        plot_bgcolor='rgba(0, 0, 0, 1)',
    )
    # manually force the z-axis to appear twice as big as the other two
    fig.update_layout(scene_aspectmode='manual',
                      scene_aspectratio=dict(x=xscale, y=yscale, z=zscale))
    fig.write_html(f'{prefix}_regulon.html')


def auc_heatmap(data: anndata.AnnData,
                auc_mtx: pd.DataFrame,
                cluster_label: str,
                rss_fn: str,
                topn=5,
                save=True,
                subset=True,
                subset_size=5000,
                fn='clusters_heatmap_top5.png',
                legend_fn="rss_celltype_legend.png",
                cluster_list=None,
                row_cluster=False,
                col_cluster=True,
                **kwargs):
    """
    Plot heatmap for Regulon specificity scores (RSS) value
    :param data:
    :param auc_mtx:
    :param cluster_label:
    :param rss_fn:
    :param topn:
    :param save:
    :param subset:
    :param subset_size:
    :param fn:
    :param legend_fn:
    :param cluster_list: list of cluster names one prefer to use
    :return:

    Example:
        # only plot ['CNS', 'amnioserosa', 'carcass'] clusters and their corresponding top regulons
        auc_heatmap(adata, auc_mtx, cluster_label='celltypes', subset=False,
                    rss_fn='regulon_specificity_scores.txt',
                    cluster_list=['CNS', 'amnioserosa', 'carcass'])
    """
    if subset and len(data.obs) > subset_size:
        fraction = subset_size / len(data.obs)
        # do stratified sampling
        draw_obs = data.obs.groupby(cluster_label, group_keys=False).apply(lambda x: x.sample(frac=fraction))
        # load the regulon_list from a file using the load_signatures function
        cell_order = draw_obs[cluster_label].sort_values()
    else:
        # load the regulon_list from a file using the load_signatures function
        cell_order = data.obs[cluster_label].sort_values()
    celltypes = sorted(list(set(data.obs[cluster_label])))

    # Regulon specificity scores (RSS) across predicted cell types
    if rss_fn is None:
        rss_cellType = regulon_specificity_scores(auc_mtx, data.obs[cluster_label])
    else:
        rss_cellType = pd.read_csv(rss_fn, index_col=0)
    # Select the top 5 regulon_list from each cell type
    topreg = get_top_regulons(data, cluster_label, rss_cellType, topn=topn)

    if cluster_list is None:
        cluster_list = celltypes.copy()
    colorsd = dict((i, c) for i, c in zip(cluster_list, COLORS))
    colormap = [colorsd[x] for x in cell_order]

    # plot legend
    plot_legend(colorsd, fn=legend_fn)

    # plot z-score
    auc_zscore = cal_zscore(auc_mtx)
    plot_data = auc_zscore[topreg].loc[cell_order.index]
    sns.set(font_scale=1.2)
    g = sns.clustermap(plot_data,
                       annot=False,
                       square=False,
                       linecolor='gray',
                       yticklabels=True, xticklabels=True,
                       vmin=-3, vmax=3,
                       cmap="YlGnBu",
                       row_colors=colormap,
                       row_cluster=row_cluster,
                       col_cluster=col_cluster,
                       **kwargs)
    g.cax.set_visible(True)
    g.ax_heatmap.set_yticks([])
    g.ax_heatmap.set_ylabel('')
    g.ax_heatmap.set_xlabel('')
    if save:
        plt.savefig(fn)
    return g


def auc_heatmap_uneven(data: anndata.AnnData,
                       auc_mtx: pd.DataFrame,
                       cluster_label: str,
                       rss_fn: str,
                       topn=5,
                       target_celltype: str= 'ventricular-specific CM',
                       save=True,
                       subset=True,
                       subset_size=5000,
                       fn='clusters_heatmap_top5.png',
                       legend_fn="rss_celltype_legend.png",
                       cluster_list=None):
    """
    Plot heatmap for Regulon specificity scores (RSS) value
    :param data:
    :param auc_mtx:
    :param cluster_label:
    :param rss_fn:
    :param topn:
    :param save:
    :param subset:
    :param subset_size:
    :param fn:
    :param legend_fn:
    :param cluster_list: list of cluster names one prefer to use
    :return:

    Example:
        # only plot ['CNS', 'amnioserosa', 'carcass'] clusters and their corresponding top regulons
        auc_heatmap(adata, auc_mtx, cluster_label='celltypes', subset=False,
                    rss_fn='regulon_specificity_scores.txt',
                    cluster_list=['CNS', 'amnioserosa', 'carcass'])
    """
    if subset and len(data.obs) > subset_size:
        fraction = subset_size / len(data.obs)
        # do stratified sampling
        draw_obs = data.obs.groupby(cluster_label, group_keys=False).apply(lambda x: x.sample(frac=fraction))
        # load the regulon_list from a file using the load_signatures function
        cell_order = draw_obs[cluster_label].sort_values()
    else:
        # load the regulon_list from a file using the load_signatures function
        cell_order = data.obs[cluster_label].sort_values()
    celltypes = sorted(list(set(data.obs[cluster_label])))

    # Regulon specificity scores (RSS) across predicted cell types
    if rss_fn is None:
        rss_cellType = regulon_specificity_scores(auc_mtx, data.obs[cluster_label])
    else:
        rss_cellType = pd.read_csv(rss_fn, index_col=0)
    # Select the top 5 regulon_list from each cell type
    topreg = get_top_regulons_uneven(data, cluster_label, rss_cellType, topn=topn, target_celltype=target_celltype)

    if cluster_list is None:
        cluster_list = celltypes.copy()
    colorsd = dict((i, c) for i, c in zip(cluster_list, COLORS))
    colormap = [colorsd[x] for x in cell_order]

    # plot legend
    plot_legend(colorsd, fn=legend_fn)

    # plot z-score
    auc_zscore = cal_zscore(auc_mtx)
    plot_data = auc_zscore[topreg].loc[cell_order.index]
    sns.set(font_scale=1.2)
    g = sns.clustermap(plot_data,
                       annot=False,
                       square=False,
                       linecolor='gray',
                       yticklabels=True, xticklabels=True,
                       vmin=-3, vmax=3,
                       cmap="YlGnBu",
                       row_colors=colormap,
                       row_cluster=False, col_cluster=True)
    g.cax.set_visible(True)
    g.ax_heatmap.set_yticks([])
    g.ax_heatmap.set_ylabel('')
    g.ax_heatmap.set_xlabel('')
    if save:
        plt.savefig(fn)
    return g


def auc_heatmap_reorder(data: anndata.AnnData,
                       auc_mtx: pd.DataFrame,
                       cluster_label: str,
                       rss_fn: str,
                       order_fn: str,
                       target_celltype: str= 'ventricular-specific CM',
                       save=True,
                       subset=True,
                       subset_size=5000,
                       fn='clusters_heatmap_top5.png',
                       legend_fn="rss_celltype_legend.png",
                       cluster_list=None):
    """
    Plot heatmap for Regulon specificity scores (RSS) value
    :param data:
    :param auc_mtx:
    :param cluster_label:
    :param rss_fn:
    :param topn:
    :param save:
    :param subset:
    :param subset_size:
    :param fn:
    :param legend_fn:
    :param cluster_list: list of cluster names one prefer to use
    :return:

    Example:
        # only plot ['CNS', 'amnioserosa', 'carcass'] clusters and their corresponding top regulons
        auc_heatmap(adata, auc_mtx, cluster_label='celltypes', subset=False,
                    rss_fn='regulon_specificity_scores.txt',
                    cluster_list=['CNS', 'amnioserosa', 'carcass'])
    """
    if subset and len(data.obs) > subset_size:
        fraction = subset_size / len(data.obs)
        # do stratified sampling
        draw_obs = data.obs.groupby(cluster_label, group_keys=False).apply(lambda x: x.sample(frac=fraction))
        # load the regulon_list from a file using the load_signatures function
        cell_order = draw_obs[cluster_label].sort_values()
    else:
        # load the regulon_list from a file using the load_signatures function
        cell_order = data.obs[cluster_label].sort_values()
    celltypes = sorted(list(set(data.obs[cluster_label])))

    # Regulon specificity scores (RSS) across predicted cell types
    if rss_fn is None:
        rss_cellType = regulon_specificity_scores(auc_mtx, data.obs[cluster_label])
    else:
        rss_cellType = pd.read_csv(rss_fn, index_col=0)
   
    # load regulon order list
    with open(order_fn,'r') as f:
        topreg=f.read().splitlines()
    print(topreg)

    if cluster_list is None:
        cluster_list = celltypes.copy()
    colorsd = dict((i, c) for i, c in zip(cluster_list, COLORS))
    colormap = [colorsd[x] for x in cell_order]

    # plot legend
    #plot_legend(colorsd, fn=legend_fn)

    # plot z-score
    auc_zscore = cal_zscore(auc_mtx)
    plot_data = auc_zscore[topreg].loc[cell_order.index]
    sns.set(font_scale=1.2)
    g = sns.clustermap(plot_data,
                       annot=False,
                       square=False,
                       linecolor='gray',
                       yticklabels=True, xticklabels=True,
                       vmin=-1.5, vmax=2.5,
                       cmap="YlGnBu",
                       row_colors=colormap,
                       row_cluster=False, col_cluster=False)
    g.cax.set_visible(True)
    g.ax_heatmap.set_yticks([])
    g.ax_heatmap.set_ylabel('')
    g.ax_heatmap.set_xlabel('')
    if save:
        plt.savefig(fn)
    return g


def auc_heatmap_reorder2(data: anndata.AnnData,
                        auc_mtx: pd.DataFrame,
                        cluster_label: str,
                        rss_fn: str,
                        order_fn: str,
                        target_celltype: str = 'ventricular-specific CM',
                        save=True,
                        subset=True,
                        subset_size=5000,
                        fn='clusters_heatmap_top5.png',
                        legend_fn="rss_celltype_legend.png",
                        cluster_list=None):
    """
    Plot heatmap for Regulon specificity scores (RSS) value
    :param data:
    :param auc_mtx:
    :param cluster_label:
    :param rss_fn:
    :param save:
    :param subset:
    :param subset_size:
    :param fn:
    :param legend_fn:
    :param cluster_list: list of cluster names one prefer to use
    :return:

    Example:
        # only plot ['CNS', 'amnioserosa', 'carcass'] clusters and their corresponding top regulons
        auc_heatmap(adata, auc_mtx, cluster_label='celltypes', subset=False,
                    rss_fn='regulon_specificity_scores.txt',
                    cluster_list=['CNS', 'amnioserosa', 'carcass'])
    """
    if subset and len(data.obs) > subset_size:
        fraction = subset_size / len(data.obs)
        # do stratified sampling
        draw_obs = data.obs.groupby(cluster_label, group_keys=False).apply(lambda x: x.sample(frac=fraction))
        # load the regulon_list from a file using the load_signatures function
        cell_order = draw_obs[cluster_label].sort_values()
    else:
        # load the regulon_list from a file using the load_signatures function
        cell_order = data.obs[cluster_label].sort_values()
    print(cell_order[:3])
    celltypes = sorted(list(set(data.obs[cluster_label])))

    # Regulon specificity scores (RSS) across predicted cell types
    if rss_fn is None:
        rss_cellType = regulon_specificity_scores(auc_mtx, data.obs[cluster_label])
    else:
        rss_cellType = pd.read_csv(rss_fn, index_col=0)

    # load regulon order list
    with open(order_fn, 'r') as f:
        topreg = f.read().splitlines()
    print(topreg)

<<<<<<< HEAD
=======
    # if cluster_list is None:
    #     cluster_list = celltypes.copy()
    # colorsd = dict((i, c) for i, c in zip(cluster_list, COLORS))
    # colormap = [colorsd[x] for x in cell_order]


    # plot z-score
    auc_zscore = cal_zscore(auc_mtx)
    plot_data = auc_zscore[topreg].loc[cell_order.index]
    # calculate mean values for each celltype
    plot_data['celltype'] = cell_order
    plot_data = plot_data.groupby(['celltype']).mean()
    print(plot_data)
    # from sklearn.preprocessing import MinMaxScaler
    # scaler = MinMaxScaler()
    # plot_data_scaled = pd.DataFrame(scaler.fit_transform(plot_data), columns=plot_data.columns)

    colorsd = dict((i, c) for i, c in zip(plot_data.index, COLORS))
    print(colorsd)
    colormap = [colorsd[x] for x in plot_data.index]
    plot_legend(colorsd, fn=legend_fn)

    sns.set(font_scale=1.2)
    g = sns.clustermap(plot_data,
                       annot=False,
                       square=False,
                       linecolor='gray',
                       yticklabels=True, xticklabels=True,
                       vmin=0.5, vmax=2,
                       cmap="YlGnBu",
                       row_colors=colormap,
                       row_cluster=False, col_cluster=False)  #YlGnBu, RdYlBu
    g.cax.set_visible(True)
    g.ax_heatmap.set_yticks([])
    g.ax_heatmap.set_ylabel('')
    g.ax_heatmap.set_xlabel('')
    if save:
        plt.tight_layout()
        plt.savefig(fn)
    return g


def auc_heatmap_reorder3(data: anndata.AnnData,
                        auc_mtx: pd.DataFrame,
                        cluster_label: str,
                        rss_fn: str,
                        order_fn: str,
                        target_celltype: str = 'ventricular-specific CM',
                        save=True,
                        subset=True,
                        subset_size=5000,
                        fn='clusters_heatmap_top5.png',
                        legend_fn="rss_celltype_legend.png",
                        cluster_list=None):
    """
    Plot heatmap for Regulon specificity scores (RSS) value
    :param data:
    :param auc_mtx:
    :param cluster_label:
    :param rss_fn:
    :param save:
    :param subset:
    :param subset_size:
    :param fn:
    :param legend_fn:
    :param cluster_list: list of cluster names one prefer to use
    :return:

    Example:
        # only plot ['CNS', 'amnioserosa', 'carcass'] clusters and their corresponding top regulons
        auc_heatmap(adata, auc_mtx, cluster_label='celltypes', subset=False,
                    rss_fn='regulon_specificity_scores.txt',
                    cluster_list=['CNS', 'amnioserosa', 'carcass'])
    """
    if subset and len(data.obs) > subset_size:
        fraction = subset_size / len(data.obs)
        # do stratified sampling
        draw_obs = data.obs.groupby(cluster_label, group_keys=False).apply(lambda x: x.sample(frac=fraction))
        # load the regulon_list from a file using the load_signatures function
        cell_order = draw_obs[cluster_label].sort_values()
    else:
        # load the regulon_list from a file using the load_signatures function
        cell_order = data.obs[cluster_label].sort_values()
    print(cell_order[:3])
    celltypes = sorted(list(set(data.obs[cluster_label])))

    # Regulon specificity scores (RSS) across predicted cell types
    if rss_fn is None:
        rss_cellType = regulon_specificity_scores(auc_mtx, data.obs[cluster_label])
    else:
        rss_cellType = pd.read_csv(rss_fn, index_col=0)

    # load regulon order list
    with open(order_fn, 'r') as f:
        topreg = f.read().splitlines()
    print(topreg)

>>>>>>> a290771e
    if cluster_list is None:
        cluster_list = celltypes.copy()
    colorsd = dict((i, c) for i, c in zip(cluster_list, COLORS))
    colormap = [colorsd[x] for x in cell_order]


    # plot z-score
    auc_zscore = cal_zscore(auc_mtx)
    plot_data = auc_zscore[topreg].loc[cell_order.index]
    # calculate mean values for each celltype
    plot_data['celltype'] = cell_order
<<<<<<< HEAD
    plot_data = plot_data.groupby(['celltype']).mean()
    print(plot_data)
    colormap = [colorsd[x] for x in plot_data.index]

    sns.set(font_scale=1.2)
    g = sns.clustermap(plot_data,
=======
    #plot_data = plot_data.groupby(['celltype']).sort_values()

    #plot_data = plot_data.sort_values(list(plot_data.columns), ascending=False).groupby('celltype').to_frame()

    plot_data = plot_data.groupby(["celltype"], sort=False).apply(lambda x: x.sort_values(list(plot_data.columns), ascending=False))#.reset_index(drop=True)

    print(plot_data)
    colormap = [colorsd[x] for x in plot_data.celltype]

    sns.set(font_scale=1.2)
    g = sns.clustermap(plot_data.drop(['celltype'], axis=1),
>>>>>>> a290771e
                       annot=False,
                       square=False,
                       linecolor='gray',
                       yticklabels=True, xticklabels=True,
                       vmin=-1.5, vmax=2.5,
                       cmap="YlGnBu",
                       row_colors=colormap,
                       row_cluster=False, col_cluster=False)  #YlGnBu, RdYlBu
    g.cax.set_visible(True)
    g.ax_heatmap.set_yticks([])
    g.ax_heatmap.set_ylabel('')
    g.ax_heatmap.set_xlabel('')
    if save:
<<<<<<< HEAD
=======
        plt.tight_layout()
>>>>>>> a290771e
        plt.savefig(fn)
    return g


<<<<<<< HEAD
=======
def func(df):
    print(df.head().index)
    total_cell_order = []
    ct = df['celltype']
    celltypes = sorted(set(ct))
    for celltype in celltypes:
        ct_df = df[df.celltype==celltype]
        g = sns.clustermap(ct_df.drop(['celltype'], axis=1),
                           annot=False,
                           square=False,
                           linecolor='gray',
                           yticklabels=True, xticklabels=True,
                           vmin=-1.5, vmax=2.5,
                           cmap="YlGnBu",
                           row_cluster=False, col_cluster=False)  # YlGnBu, RdYlBu
        labels = get_labels(g)
        total_cell_order += labels
        return total_cell_order


def get_labels(clustermap):
    labels = clustermap.ax_heatmap.yaxis.get_majorticklabels()
    cluster_labels = [label.get_text() for label in labels]
    return cluster_labels


>>>>>>> a290771e
def highlight_key(color_dir: dict,
                  new_value: str = '#8a8787',
                  key_to_highlight=None
                  ) -> dict:
    """
    Highlight one or more interested keys/celltypes when plotting,
    the rest of keys/celltypes will be set to gray by default.
    :param color_dir
    :param new_value
    :param key_to_highlight
    :return dict
    """
    # assert key_to_highlight in color_dir.keys()
    if key_to_highlight is None:
        key_to_highlight = ['Cardiac muscle lineages']
    for k, v in color_dir.items():
        if k not in key_to_highlight:
            color_dir[k] = new_value
    return color_dir


def plot_legend(color_dir, marker='o', linestyle='', numpoints=1, ncol=3, loc='center', figsize=(10, 5),
                fn='legend.png', **kwargs):
    """
    Make separate legend file for heatmap
    :param color_dir:
    :param linestyle: legend icon style
    :param marker: legend icon style
    :param numpoints:
    :param ncol: number of columns, legend layout
    :param loc: location of the legend
    :param figsize: (width, height)
    :param fn:
    :param kwargs:
    :return:

    Example:
        color_dir = {'celltype1': #000000}
        plot_legend(color_dir)
    """
    fig = plt.figure(figsize=figsize)
    markers = [plt.Line2D([0, 0], [0, 0], color=color, marker=marker, linestyle=linestyle, **kwargs)
               for color in color_dir.values()]
    plt.legend(markers, color_dir.keys(), numpoints=numpoints, ncol=ncol, loc=loc)
    plt.box(False)
    plt.xticks([])
    plt.yticks([])
    plt.tight_layout()
    plt.savefig(fn)
    plt.close()


def get_top_regulons(data: anndata.AnnData,
                     cluster_label: str,
                     rss_celltype: pd.DataFrame,
                     topn: int) -> list:
    """
    get top n regulons for each cell type based on regulon specificity scores (rss)
    :param data:
    :param cluster_label:
    :param rss_celltype:
    :param topn:
    :return: a list
    """
    # Select the top 5 regulon_list from each cell type
    cats = sorted(list(set(data.obs[cluster_label])))
    topreg = []
    for i, c in enumerate(cats):
        topreg.extend(
            list(rss_celltype.T[c].sort_values(ascending=False)[:topn].index)
        )
    topreg = list(set(topreg))
    return topreg


def get_top_regulons_uneven(data: anndata.AnnData,
                            cluster_label: str,
                            rss_celltype: pd.DataFrame,
                            topn: int = 10,
                            target_celltype: str = 'ventricular-specific CM',
                            target_topn: int = 20) -> list:
    """
    get target_topn regulons for interested cell type and topn regulons for the rest cell types
    based on regulon specificity scores (rss)
    :param data:
    :param cluster_label:
    :param rss_celltype:
    :param topn:
    :param target_celltype:
    :param target_topn:
    :return: a list
    """
    cats = sorted(list(set(data.obs[cluster_label])))
    topreg = []
    for i, c in enumerate(cats):
        if c == target_celltype:
            topreg.extend(list(rss_celltype.T[c].sort_values(ascending=False)[:target_topn].index))
        else:
            topreg.extend(list(rss_celltype.T[c].sort_values(ascending=False)[:topn].index))
    topreg = list(set(topreg))
    return topreg


def cal_zscore(auc_mtx: pd.DataFrame, save=False) -> pd.DataFrame:
    """
    calculate z-score for each gene among cells
    :param auc_mtx:
    :param save:
    :return:
    """
    func = lambda x: (x - x.mean()) / x.std(ddof=0)
    auc_zscore = auc_mtx.transform(func, axis=0)
    if save:
        auc_zscore.to_csv('auc_zscore.csv', index=False)
    return auc_zscore


def go_bar(fn):
    name = fn.split('.')[0]
    # df = pd.read_excel(fn)
    df = pd.read_csv(fn)
    print(df.head())
    cm = 1 / 2.54
    y_pos = range(len(df.Description))
    plt.figure(figsize=(20 * cm, 12 * cm))
    ax = plt.barh(y_pos, df['LogP'])
    plt.yticks(y_pos, labels=df.Description)
    plt.tick_params(axis='y', length=0)
    # ax.yaxis.tick_right()
    # plt.yticks([])
    plt.tight_layout()
    plt.savefig(f'{name}.pdf', format='pdf')
    plt.close()


if __name__ == '__main__':
    # total celltypes for Drosophilidae data
    cluster_list = ['CNS', 'amnioserosa', 'carcass', 'epidermis', 'epidermis/CNS', 'fat body', 'fat body/trachea',
                'foregut', 'foregut/garland cells', 'hemolymph', 'hindgut', 'hindgut/malpighian tubule', 'midgut',
                'midgut/malpighian tubules', 'muscle', 'salivary gland', 'testis', 'trachea']<|MERGE_RESOLUTION|>--- conflicted
+++ resolved
@@ -622,8 +622,6 @@
         topreg = f.read().splitlines()
     print(topreg)
 
-<<<<<<< HEAD
-=======
     # if cluster_list is None:
     #     cluster_list = celltypes.copy()
     # colorsd = dict((i, c) for i, c in zip(cluster_list, COLORS))
@@ -721,7 +719,6 @@
         topreg = f.read().splitlines()
     print(topreg)
 
->>>>>>> a290771e
     if cluster_list is None:
         cluster_list = celltypes.copy()
     colorsd = dict((i, c) for i, c in zip(cluster_list, COLORS))
@@ -733,14 +730,12 @@
     plot_data = auc_zscore[topreg].loc[cell_order.index]
     # calculate mean values for each celltype
     plot_data['celltype'] = cell_order
-<<<<<<< HEAD
     plot_data = plot_data.groupby(['celltype']).mean()
     print(plot_data)
     colormap = [colorsd[x] for x in plot_data.index]
 
     sns.set(font_scale=1.2)
     g = sns.clustermap(plot_data,
-=======
     #plot_data = plot_data.groupby(['celltype']).sort_values()
 
     #plot_data = plot_data.sort_values(list(plot_data.columns), ascending=False).groupby('celltype').to_frame()
@@ -752,7 +747,6 @@
 
     sns.set(font_scale=1.2)
     g = sns.clustermap(plot_data.drop(['celltype'], axis=1),
->>>>>>> a290771e
                        annot=False,
                        square=False,
                        linecolor='gray',
@@ -766,16 +760,11 @@
     g.ax_heatmap.set_ylabel('')
     g.ax_heatmap.set_xlabel('')
     if save:
-<<<<<<< HEAD
-=======
         plt.tight_layout()
->>>>>>> a290771e
         plt.savefig(fn)
     return g
 
 
-<<<<<<< HEAD
-=======
 def func(df):
     print(df.head().index)
     total_cell_order = []
@@ -802,7 +791,6 @@
     return cluster_labels
 
 
->>>>>>> a290771e
 def highlight_key(color_dir: dict,
                   new_value: str = '#8a8787',
                   key_to_highlight=None
